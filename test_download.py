--- conflicted
+++ resolved
@@ -37,10 +37,7 @@
 
 
     test_scene_id = db.cursor.fetchone()[0]
-<<<<<<< HEAD
-=======
     print(test_scene_id)
->>>>>>> e3a51d61
     data_dir_path = "/proj/DBCal/"
     img_dir_path = "landsat_images"
     downloader = Downloader(download_dir=data_dir_path + img_dir_path)
